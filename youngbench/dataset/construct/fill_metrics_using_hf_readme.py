--- conflicted
+++ resolved
@@ -89,33 +89,22 @@
     for readme_filepath in readme_filepaths:
         readme_savepath = pathlib.Path(save_dirpath).joinpath(readme_filepath)
         readme_savepath.parent.mkdir(parents=True, exist_ok=True)
-<<<<<<< HEAD
         if not readme_savepath.is_file():
             fs.download(readme_filepath, lpath=str(readme_savepath))
-=======
-        fs.download(readme_filepath, lpath=str(readme_savepath))
         if only_download:
             continue
->>>>>>> dbdd2b53
         try:
             with open(readme_savepath, encoding='utf-8') as readme:
                 all_metrics[readme_filepath] = fetch_metrics(readme.readlines())
         except UnicodeDecodeError as e:
-<<<<<<< HEAD
-=======
             logger.info(f" Encoding Error - Now Detect The Encoding Mode. - Error: {e}")
->>>>>>> dbdd2b53
             encoding = text.detect_file_encoding(readme_savepath)
             try:
                 with open(readme_savepath, encoding=encoding) as readme:
                     all_metrics[readme_filepath] = fetch_metrics(readme.readlines())
             except Exception as e:
                 all_metrics[readme_filepath] = dict()
-<<<<<<< HEAD
-                logger.info(f'Extract Failed. Skip! {readme_filepath} - Error: {e}')
-=======
                 logger.info(f" Extract Failed. Skip! {readme_filepath} - Error: {e}")
->>>>>>> dbdd2b53
         except Exception as e:
             all_metrics[readme_filepath] = dict()
             logger.info(f" Extract Failed. Skip! {readme_filepath} - Error: {e}")
@@ -132,8 +121,6 @@
     parser.add_argument('--report', type=int, default=100)
 
     parser.add_argument('--hf-token', type=str, default=None)
-
-    parser.add_argument('--download', type=bool, action='store_true')
 
     parser.add_argument('--save-dirpath', type=str, default=None)
 
